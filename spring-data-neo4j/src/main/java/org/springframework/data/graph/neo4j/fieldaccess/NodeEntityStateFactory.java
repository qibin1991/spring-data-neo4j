--- conflicted
+++ resolved
@@ -38,11 +38,7 @@
 	public EntityState<NodeBacked,Node> getEntityState(final NodeBacked entity) {
         final NodeEntity graphEntityAnnotation = entity.getClass().getAnnotation(NodeEntity.class); // todo cache ??
         if (graphEntityAnnotation.partial()) {
-<<<<<<< HEAD
-            final PartialNodeEntityState<NodeBacked> partialNodeEntityState = new PartialNodeEntityState<NodeBacked>(null, entity, entity.getClass(), graphDatabaseContext, finderFactory, getPersistenceUnitUtils());
-=======
-            final PartialNodeEntityState<NodeBacked> partialNodeEntityState = new PartialNodeEntityState<NodeBacked>(null, entity, entity.getClass(), graphDatabaseContext, graphRepositoryFactory,entityManagerFactory!=null ? entityManagerFactory.getPersistenceUnitUtil() : null);
->>>>>>> 0c20e648
+            final PartialNodeEntityState<NodeBacked> partialNodeEntityState = new PartialNodeEntityState<NodeBacked>(null, entity, entity.getClass(), graphDatabaseContext, graphRepositoryFactory,getPersistenceUnitUtils());
             return new DetachedEntityState<NodeBacked, Node>(partialNodeEntityState, graphDatabaseContext) {
                 @Override
                 protected boolean isDetached() {
