--- conflicted
+++ resolved
@@ -61,15 +61,14 @@
             if (node != null) {
                 entity.setUnderlyingState(node);
             } else {
-<<<<<<< HEAD
                 if (log.isWarnEnabled()) log.warn("New Nodebacked created outside of transaction " + entity.getClass());
-=======
+                else {}
+
                 if (graphDatabaseContext.transactionIsRunning()) {
                     entity.stateAccessors.createAndAssignState();
                 } else {
                     log.warn("New Nodebacked created outside of transaction " + entity.getClass());
                 }
->>>>>>> 7ae9634b
             }
         }
     }
